import { create } from 'zustand'
import { 
  validateMessageSessionIsolation,
  validateNewSessionIsolation,
  validateSessionSwitchIsolation,
  validateMessagePersistenceIsolation,
  validateCompleteSessionIsolation,
  logValidationResults,
  type ValidationResult,
  type SessionIsolationState
} from '@/lib/sessionIsolationValidator'

export interface ChatSession {
  id: string
  user_id: number
  title: string
  created_at: string
  updated_at: string
  last_message_at: string
  message_count: number
  model_used?: string
  is_active: boolean
}

export interface ChatMessage {
  id?: number
  session_id: string
  user_id: number
  role: 'user' | 'assistant' | 'system'
  content: string
  reasoning?: string
  model_used?: string
  input_type: 'text' | 'voice' | 'screen'
  metadata: Record<string, any>
  created_at?: string
}

export interface MessageHistoryResponse {
  messages: ChatMessage[]
  session: ChatSession
  total_count: number
}

interface ChatHistoryState {
  // Sessions
  sessions: ChatSession[]
  currentSession: ChatSession | null
  isLoadingSessions: boolean
  isCreatingSession: boolean
  
  // Messages
  messages: ChatMessage[]
  isLoadingMessages: boolean
  
  // UI State
  isHistoryVisible: boolean
  
<<<<<<< HEAD
  // Error handling
  error: string | null
  sessionError: string | null
  messageError: string | null
=======
  // Error State
  error: string | null
>>>>>>> 7adc1263
  
  // Actions
  fetchSessions: () => Promise<void>
  createNewChat: () => Promise<ChatSession | null>
  createSession: (title?: string, modelUsed?: string) => Promise<ChatSession | null>
  createNewSession: (title?: string, modelUsed?: string) => Promise<ChatSession | null>
  createInstantNewChat: (title?: string, modelUsed?: string) => void
  selectSession: (sessionId: string) => Promise<void>
  deleteSession: (sessionId: string) => Promise<void>
  updateSessionTitle: (sessionId: string, title: string) => Promise<void>
  
  fetchSessionMessages: (sessionId: string) => Promise<void>
  clearMessages: () => void
<<<<<<< HEAD
  clearCurrentMessages: () => void
  
  // Error management
  setError: (error: string | null) => void
  setSessionError: (error: string | null) => void
  setMessageError: (error: string | null) => void
  clearErrors: () => void
  
  toggleHistoryVisibility: () => void
  setCurrentSession: (session: ChatSession | null) => void
  
  // Session isolation validation
  validateSessionIsolation: () => ValidationResult
=======
  clearCurrentChat: () => void
  refreshSessionMessages: (sessionId?: string) => Promise<void>
  
  toggleHistoryVisibility: () => void
  setCurrentSession: (session: ChatSession | null) => void
  setError: (error: string | null) => void
>>>>>>> 7adc1263
}

const getAuthHeaders = (): Record<string, string> => {
  const token = localStorage.getItem('token')
  return token ? { 'Authorization': `Bearer ${token}` } : {}
}

export const useChatHistoryStore = create<ChatHistoryState>((set, get) => ({
  // Initial state
  sessions: [],
  currentSession: null,
  isLoadingSessions: false,
  isCreatingSession: false,
  messages: [],
  isLoadingMessages: false,
  isHistoryVisible: false,
  error: null,
  
  // Error state
  error: null,
  sessionError: null,
  messageError: null,
  
  // Session actions
  fetchSessions: async () => {
<<<<<<< HEAD
    set({ isLoadingSessions: true, sessionError: null })
=======
    const state = get()
    
    // Prevent concurrent fetches
    if (state.isLoadingSessions) {
      return
    }

    // Check if user is logged in
    const token = localStorage.getItem('token')
    if (!token) {
      console.log('❌ No auth token found, user needs to login')
      set({ 
        isLoadingSessions: false,
        error: 'Please login to view chat history'
      })
      return
    }
    
    set({ isLoadingSessions: true, error: null })
>>>>>>> 7adc1263
    try {
      const response = await fetch('/api/chat-history/sessions', {
        headers: {
          'Content-Type': 'application/json',
          ...getAuthHeaders(),
        },
        signal: AbortSignal.timeout(10000), // 10 second timeout
      })
      
      if (response.ok) {
        const sessions = await response.json()
<<<<<<< HEAD
        set({ sessions, isLoadingSessions: false, sessionError: null })
      } else {
        console.error('Failed to fetch sessions:', response.statusText)
        set({ 
          sessionError: 'Could not load chat sessions',
          isLoadingSessions: false 
        })
=======
        set({ 
          sessions: Array.isArray(sessions) ? sessions : [],
          isLoadingSessions: false,
          error: null 
        })
      } else {
        const errorText = await response.text()
        console.error('Failed to fetch sessions:', response.statusText, errorText)
        
        // Handle auth errors specifically
        if (response.status === 401) {
          localStorage.removeItem('token') // Clear invalid token
          set({ 
            isLoadingSessions: false,
            error: 'Session expired. Please login again.'
          })
        } else {
          set({ 
            isLoadingSessions: false,
            error: 'Could not load chat history'
          })
        }
>>>>>>> 7adc1263
      }
    } catch (error) {
      console.error('Error fetching sessions:', error)
      set({ 
<<<<<<< HEAD
        sessionError: 'Could not load chat sessions',
        isLoadingSessions: false 
=======
        isLoadingSessions: false,
        error: error instanceof Error && error.name === 'AbortError' 
          ? 'Request timed out' 
          : 'Could not load chat history'
>>>>>>> 7adc1263
      })
    }
  },
  
  createNewChat: async () => {
    const state = get()
    
    // Prevent concurrent new chat creation
    if (state.isLoadingSessions) {
      return null
    }
    
    try {
      set({ error: null, isLoadingSessions: true })
      
      // Generate unique title with timestamp
      const now = new Date()
      const title = `New Chat ${now.toLocaleString('en-US', { 
        month: 'short', 
        day: 'numeric', 
        hour: '2-digit', 
        minute: '2-digit' 
      })}`
      
      const response = await fetch('/api/chat-history/sessions', {
        method: 'POST',
        headers: {
          'Content-Type': 'application/json',
          ...getAuthHeaders(),
        },
        body: JSON.stringify({
          title,
        }),
        signal: AbortSignal.timeout(10000), // 10 second timeout
      })
      
      if (response.ok) {
        const newSession = await response.json()
        set(state => ({
          sessions: [newSession, ...state.sessions],
          currentSession: newSession,
          messages: [], // Completely clear messages for new chat
          isLoadingSessions: false,
          isLoadingMessages: false, // Reset message loading state
          error: null,
        }))
        
        console.log(`🆕 Created new chat session: ${newSession.id} with title: "${title}"`)
        return newSession
      } else {
        const errorText = await response.text()
        set({ 
          error: 'Could not start new chat', 
          isLoadingSessions: false 
        })
        console.error('Failed to create new chat:', errorText)
        return null
      }
    } catch (error) {
      const isTimeout = error instanceof Error && error.name === 'AbortError'
      set({ 
        error: isTimeout ? 'New chat creation timed out' : 'Could not start new chat', 
        isLoadingSessions: false 
      })
      console.error('Error creating new chat:', error)
      return null
    }
  },

  createSession: async (title = 'New Chat', modelUsed) => {
    set({ isCreatingSession: true, sessionError: null })
    
    try {
      const response = await fetch('/api/chat-history/sessions', {
        method: 'POST',
        headers: {
          'Content-Type': 'application/json',
          ...getAuthHeaders(),
        },
        body: JSON.stringify({
          title,
          model_used: modelUsed,
        }),
        signal: AbortSignal.timeout(5000), // Reduced to 5 second timeout
      })
      
      if (response.ok) {
        const newSession = await response.json()
        set(state => ({
          sessions: [newSession, ...state.sessions],
          currentSession: newSession,
          isCreatingSession: false,
        }))
        return newSession
      } else {
        console.error('Failed to create session:', response.statusText)
        set({ 
          sessionError: 'Could not start new chat',
          isCreatingSession: false 
        })
        return null
      }
    } catch (error) {
      console.error('Error creating session:', error)
      set({ 
        sessionError: 'Could not start new chat',
        isCreatingSession: false 
      })
      return null
    }
  },

  createNewSession: async (title = 'New Chat', modelUsed) => {
    const currentState = get()
    const previousSessionId = currentState.currentSession?.id || null
    
    // Clear current messages immediately for new session isolation
    set({ messages: [], messageError: null, isCreatingSession: true })
    
    try {
      // Call createSession directly instead of using get().createSession to avoid potential issues
      const response = await fetch('/api/chat-history/sessions', {
        method: 'POST',
        headers: {
          'Content-Type': 'application/json',
          ...getAuthHeaders(),
        },
        body: JSON.stringify({
          title,
          model_used: modelUsed,
        }),
        signal: AbortSignal.timeout(5000), // 5 second timeout
      })
      
      if (response.ok) {
        const newSession = await response.json()
        
        // Update state with new session
        set(state => ({
          sessions: [newSession, ...state.sessions],
          currentSession: newSession,
          messages: [],
          messageError: null,
          isCreatingSession: false,
          sessionError: null
        }))
        
        // Only validate in development mode to reduce production overhead
        if (process.env.NODE_ENV === 'development') {
          const validation = validateNewSessionIsolation(newSession, [], previousSessionId)
          logValidationResults('createNewSession', validation)
          
          if (!validation.isValid) {
            console.error('New session isolation validation failed:', validation.errors)
            set({ sessionError: 'Session isolation error - please refresh' })
          }
        }
        
        return newSession
      } else {
        console.error('Failed to create session:', response.statusText)
        
        // Fallback: Create a temporary local session if API fails
        const tempSession: ChatSession = {
          id: `temp-${Date.now()}`,
          user_id: 0,
          title: title,
          created_at: new Date().toISOString(),
          updated_at: new Date().toISOString(),
          last_message_at: new Date().toISOString(),
          message_count: 0,
          model_used: modelUsed,
          is_active: true
        }
        
        set(state => ({
          sessions: [tempSession, ...state.sessions],
          currentSession: tempSession,
          messages: [],
          messageError: null,
          isCreatingSession: false,
          sessionError: null // Clear error since we have a fallback
        }))
        
        // Only validate in development mode
        if (process.env.NODE_ENV === 'development') {
          const validation = validateNewSessionIsolation(tempSession, [], previousSessionId)
          logValidationResults('createNewSession (fallback)', validation)
        }
        
        return tempSession
      }
    } catch (error) {
      console.error('Error creating session:', error)
      
      // Fallback: Create a temporary local session if API fails
      const tempSession: ChatSession = {
        id: `temp-${Date.now()}`,
        user_id: 0,
        title: title,
        created_at: new Date().toISOString(),
        updated_at: new Date().toISOString(),
        last_message_at: new Date().toISOString(),
        message_count: 0,
        model_used: modelUsed,
        is_active: true
      }
      
      set(state => ({
        sessions: [tempSession, ...state.sessions],
        currentSession: tempSession,
        messages: [],
        messageError: null,
        isCreatingSession: false,
        sessionError: null // Clear error since we have a fallback
      }))
      
      // Only validate in development mode
      if (process.env.NODE_ENV === 'development') {
        const validation = validateNewSessionIsolation(tempSession, [], previousSessionId)
        logValidationResults('createNewSession (fallback)', validation)
      }
      
      return tempSession
    }
  },

  // 🚀 INSTANT NEW CHAT - ChatGPT-like performance
  createInstantNewChat: (title = 'New Chat', modelUsed) => {
    // Create new session object instantly - no API calls, no waiting
    const newSession: ChatSession = {
      id: `local-${Date.now()}-${Math.random().toString(36).substr(2, 9)}`,
      user_id: 0,
      title: title,
      created_at: new Date().toISOString(),
      updated_at: new Date().toISOString(),
      last_message_at: new Date().toISOString(),
      message_count: 0,
      model_used: modelUsed,
      is_active: true
    }

    // Instantly update state - this is what makes it feel like ChatGPT
    set(state => ({
      sessions: [newSession, ...state.sessions], // Add to top of list
      currentSession: newSession,                // Set as current
      messages: [],                              // Clear messages (empty chat)
      messageError: null,                        // Clear any errors
      sessionError: null,                        // Clear any errors
      isCreatingSession: false                   // Not loading
    }))

    // Sync with API in background (non-blocking)
    setTimeout(async () => {
      try {
        const response = await fetch('/api/chat-history/sessions', {
          method: 'POST',
          headers: {
            'Content-Type': 'application/json',
            ...getAuthHeaders(),
          },
          body: JSON.stringify({
            title,
            model_used: modelUsed,
          }),
          signal: AbortSignal.timeout(3000),
        })

        if (response.ok) {
          const serverSession = await response.json()
          
          // Replace local session with server session
          set(state => ({
            sessions: state.sessions.map(s => 
              s.id === newSession.id ? serverSession : s
            ),
            currentSession: state.currentSession?.id === newSession.id 
              ? serverSession 
              : state.currentSession
          }))
        }
        // If API fails, keep the local session - user doesn't notice
      } catch (error) {
        // Silent fail - user experience is not affected
        console.log('Background sync failed, keeping local session')
      }
    }, 0) // Run immediately but non-blocking
  },
  
  selectSession: async (sessionId: string) => {
<<<<<<< HEAD
    const currentState = get()
    const session = currentState.sessions.find(s => s.id === sessionId)
    const previousSessionId = currentState.currentSession?.id || null
    
    // Prevent reselecting the same session
    if (session && session.id !== previousSessionId) {
      // Clear any previous errors and set the new session
      set({ currentSession: session, messageError: null })
      
      // Only fetch messages if we're not already loading them
      if (!get().isLoadingMessages) {
        await get().fetchSessionMessages(sessionId)
        
        // Only validate in development mode to reduce production overhead
        if (process.env.NODE_ENV === 'development') {
          const updatedState = get()
          const validation = validateSessionSwitchIsolation(
            previousSessionId,
            sessionId,
            updatedState.messages,
            updatedState.sessions
          )
          logValidationResults('selectSession', validation)
          
          if (!validation.isValid) {
            console.error('Session switch isolation validation failed:', validation.errors)
            set({ messageError: 'Session isolation error - messages may be mixed' })
          }
        }
=======
    const state = get()
    const session = state.sessions.find(s => s.id === sessionId)
    
    console.log(`🔄 Switching to session ${sessionId}`)
    console.log(`📋 Session found:`, session ? 'Yes' : 'No')
    console.log(`🔄 Current session:`, state.currentSession?.id)
    console.log(`⏳ Already loading:`, state.isLoadingMessages)
    
    // Prevent reselecting the same session or selecting invalid sessions
    if (!session) {
      console.warn(`❌ Session ${sessionId} not found in sessions list`)
      return
    }
    
    if (session.id === state.currentSession?.id && state.messages.length > 0 && !state.isLoadingMessages) {
      console.log(`⏭️ Already on session ${sessionId} with messages loaded, skipping`)
      return
    }
    
    // Don't prevent concurrent switches, but ensure proper cleanup
    try {
      console.log(`✅ Setting current session to: ${session.title} (${sessionId})`)
      
      // Set session first, then load messages
      set({ 
        currentSession: session, 
        error: null,
        messages: [], // Clear messages immediately when switching
        isLoadingMessages: true
      })
      
      // Fetch messages for this session
      console.log(`📞 Calling fetchSessionMessages for: ${sessionId}`)
      
      // Set a timeout to reset loading state if fetch gets stuck
      const loadingTimeout = setTimeout(() => {
        const currentState = get()
        if (currentState.isLoadingMessages && currentState.currentSession?.id === sessionId) {
          console.log(`⏰ Loading timeout for session ${sessionId}, resetting state`)
          set({ 
            isLoadingMessages: false,
            error: 'Loading timed out, please try again'
          })
        }
      }, 20000) // 20 second timeout
      
      try {
        await get().fetchSessionMessages(sessionId)
        clearTimeout(loadingTimeout)
      } catch (error) {
        clearTimeout(loadingTimeout)
        throw error
>>>>>>> 7adc1263
      }
      
    } catch (error) {
      console.error(`❌ Error selecting session ${sessionId}:`, error)
      set({ 
        error: 'Could not load chat history',
        messages: [],
        isLoadingMessages: false
      })
    }
  },
  
  deleteSession: async (sessionId: string) => {
    try {
      const response = await fetch(`/api/chat-history/sessions/${sessionId}`, {
        method: 'DELETE',
        headers: {
          'Content-Type': 'application/json',
          ...getAuthHeaders(),
        },
      })
      
      if (response.ok) {
        set(state => ({
          sessions: state.sessions.filter(s => s.id !== sessionId),
          currentSession: state.currentSession?.id === sessionId ? null : state.currentSession,
          messages: state.currentSession?.id === sessionId ? [] : state.messages,
        }))
      } else {
        console.error('Failed to delete session:', response.statusText)
      }
    } catch (error) {
      console.error('Error deleting session:', error)
    }
  },
  
  updateSessionTitle: async (sessionId: string, title: string) => {
    try {
      const response = await fetch(`/api/chat-history/sessions/${sessionId}/title`, {
        method: 'PUT',
        headers: {
          'Content-Type': 'application/json',
          ...getAuthHeaders(),
        },
        body: JSON.stringify({ title }),
      })
      
      if (response.ok) {
        set(state => ({
          sessions: state.sessions.map(s => 
            s.id === sessionId ? { ...s, title } : s
          ),
          currentSession: state.currentSession?.id === sessionId 
            ? { ...state.currentSession, title } 
            : state.currentSession,
        }))
      } else {
        console.error('Failed to update session title:', response.statusText)
      }
    } catch (error) {
      console.error('Error updating session title:', error)
    }
  },
  
  // Message actions
  fetchSessionMessages: async (sessionId: string) => {
    const currentState = get()
    
    console.log(`🔄 Starting to fetch messages for session: ${sessionId}`)
    console.log(`🔄 Current loading state:`, currentState.isLoadingMessages)
    console.log(`🔄 Current session:`, currentState.currentSession?.id)

    // Check authentication first
    const token = localStorage.getItem('token')
    if (!token) {
      console.log('❌ No auth token found, cannot fetch messages')
      set({ 
        error: 'Please login to view chat messages',
        messages: [],
        isLoadingMessages: false 
      })
      return
    }
    
    // Only skip if we're loading AND already have messages for this session
    if (currentState.isLoadingMessages && currentState.currentSession?.id === sessionId && currentState.messages.length > 0) {
      console.log(`⏳ Already loading messages for session ${sessionId} and have messages, skipping duplicate request`)
      return
    }
    
<<<<<<< HEAD
    set({ isLoadingMessages: true, messageError: null })
=======
    // Always set loading state to ensure UI updates
    set({ isLoadingMessages: true, error: null })
    
>>>>>>> 7adc1263
    try {
      const authHeaders = getAuthHeaders()
      console.log(`🔐 Auth headers for session fetch:`, authHeaders.Authorization ? 'Present' : 'Missing')
      
      const response = await fetch(`/api/chat-history/sessions/${sessionId}`, {
        headers: {
          'Content-Type': 'application/json',
          ...(authHeaders.Authorization ? { 'Authorization': authHeaders.Authorization } : {}),
        },
        signal: AbortSignal.timeout(15000), // Increased timeout to 15 seconds
      })
      
      console.log(`🌐 API response status: ${response.status} ${response.statusText}`)
      
      if (response.ok) {
        const data: MessageHistoryResponse = await response.json()
<<<<<<< HEAD
        const messages = data.messages || []
        
        // Only validate in development mode to reduce production overhead
        if (process.env.NODE_ENV === 'development') {
          const validation = validateMessageSessionIsolation(messages, sessionId)
          logValidationResults('fetchSessionMessages', validation)
          
          if (!validation.isValid) {
            console.error('Message session isolation validation failed:', validation.errors)
            set({ 
              messageError: 'Could not load chat history - session isolation error',
              isLoadingMessages: false 
            })
            return
          }
        }
=======
        console.log(`📊 Raw API response:`, { 
          messagesCount: data.messages?.length, 
          sessionTitle: data.session?.title,
          totalCount: data.total_count 
        })
        
        // Always update if we got a successful response
        const state = get()
        const messages = Array.isArray(data.messages) ? data.messages : []
        
        // Update session info if provided and matches current session
        const sessionUpdate = data.session && state.currentSession?.id === data.session.id 
          ? { currentSession: data.session } 
          : {}
>>>>>>> 7adc1263
        
        set({ 
          messages,
          isLoadingMessages: false,
<<<<<<< HEAD
          messageError: null
        })
        
        // Log for debugging in development only
        if (process.env.NODE_ENV === 'development') {
          console.log(`📨 Fetched ${messages.length} messages for session ${sessionId}`)
        }
      } else {
        console.error('Failed to fetch messages:', response.statusText)
        set({ 
          messageError: 'Could not load chat history',
          isLoadingMessages: false 
        })
      }
    } catch (error) {
      console.error('Error fetching messages:', error)
      set({ 
        messageError: 'Could not load chat history',
=======
          error: null,
          ...sessionUpdate
        })
        
        console.log(`📨 Successfully loaded ${messages.length} messages for session ${sessionId}`)
        
        // If we loaded messages but they're not showing, force a state update
        if (messages.length > 0) {
          // Small delay to ensure state propagation
          setTimeout(() => {
            const currentState = get()
            if (currentState.currentSession?.id === sessionId && currentState.messages.length !== messages.length) {
              console.log(`🔄 Force updating messages state for session ${sessionId}`)
              set({ messages })
            }
          }, 100)
        }
      } else {
        const errorText = await response.text()
        console.error(`❌ API Error ${response.status}:`, errorText)
        
        // Handle auth errors specifically
        if (response.status === 401) {
          localStorage.removeItem('token') // Clear invalid token
          set({ 
            error: 'Session expired. Please login again.',
            messages: [],
            isLoadingMessages: false 
          })
        } else {
          set({ 
            error: response.status === 404 ? 'Chat session not found' : 'Could not load chat history',
            messages: [],
            isLoadingMessages: false 
          })
        }
      }
    } catch (error) {
      const isTimeout = error instanceof Error && error.name === 'AbortError'
      console.error(`❌ Fetch error for session ${sessionId}:`, error)
      set({ 
        error: isTimeout ? 'Request timed out' : 'Could not load chat history',
        messages: [],
>>>>>>> 7adc1263
        isLoadingMessages: false 
      })
    }
  },
  
  clearMessages: () => {
    set({ messages: [] })
  },
  
<<<<<<< HEAD
  clearCurrentMessages: () => {
    set({ messages: [], messageError: null })
  },
  
  // Error management
  setError: (error: string | null) => {
    set({ error })
  },
  
  setSessionError: (error: string | null) => {
    set({ sessionError: error })
  },
  
  setMessageError: (error: string | null) => {
    set({ messageError: error })
  },
  
  clearErrors: () => {
    set({ error: null, sessionError: null, messageError: null })
=======
  clearCurrentChat: () => {
    set({ 
      messages: [],
      currentSession: null,
      error: null,
      isLoadingMessages: false, // Reset loading state
      isLoadingSessions: false, // Reset session loading state
    })
    console.log('🧹 Cleared current chat - complete context reset')
  },
  
  // Add a method to force refresh session messages
  refreshSessionMessages: async (sessionId?: string) => {
    const state = get()
    const targetSessionId = sessionId || state.currentSession?.id
    
    if (!targetSessionId) {
      console.log('🔄 No session to refresh')
      return
    }
    
    console.log(`🔄 Force refreshing messages for session: ${targetSessionId}`)
    
    // Force clear messages first
    set({ 
      messages: [],
      isLoadingMessages: true,
      error: null
    })
    
    // Small delay to ensure UI updates
    await new Promise(resolve => setTimeout(resolve, 50))
    
    // Fetch messages
    await get().fetchSessionMessages(targetSessionId)
>>>>>>> 7adc1263
  },
  
  // UI actions
  toggleHistoryVisibility: () => {
    set(state => ({ isHistoryVisible: !state.isHistoryVisible }))
  },
  
  setCurrentSession: (session: ChatSession | null) => {
    set({ currentSession: session })
  },
  
<<<<<<< HEAD
  // Session isolation validation
  validateSessionIsolation: () => {
    const state = get()
    const isolationState: SessionIsolationState = {
      currentSessionId: state.currentSession?.id || null,
      messages: state.messages,
      sessions: state.sessions
    }
    
    const validation = validateCompleteSessionIsolation(isolationState)
    logValidationResults('validateSessionIsolation', validation)
    
    if (!validation.isValid) {
      console.error('Session isolation validation failed:', validation.errors)
      set({ 
        error: 'Session isolation integrity compromised - please refresh the page',
        messageError: 'Session data may be corrupted'
      })
    }
    
    return validation
=======
  setError: (error: string | null) => {
    set({ error })
>>>>>>> 7adc1263
  },
}))<|MERGE_RESOLUTION|>--- conflicted
+++ resolved
@@ -55,15 +55,10 @@
   // UI State
   isHistoryVisible: boolean
   
-<<<<<<< HEAD
   // Error handling
   error: string | null
   sessionError: string | null
   messageError: string | null
-=======
-  // Error State
-  error: string | null
->>>>>>> 7adc1263
   
   // Actions
   fetchSessions: () => Promise<void>
@@ -77,7 +72,6 @@
   
   fetchSessionMessages: (sessionId: string) => Promise<void>
   clearMessages: () => void
-<<<<<<< HEAD
   clearCurrentMessages: () => void
   
   // Error management
@@ -91,14 +85,13 @@
   
   // Session isolation validation
   validateSessionIsolation: () => ValidationResult
-=======
+
   clearCurrentChat: () => void
   refreshSessionMessages: (sessionId?: string) => Promise<void>
   
   toggleHistoryVisibility: () => void
   setCurrentSession: (session: ChatSession | null) => void
   setError: (error: string | null) => void
->>>>>>> 7adc1263
 }
 
 const getAuthHeaders = (): Record<string, string> => {
@@ -124,9 +117,6 @@
   
   // Session actions
   fetchSessions: async () => {
-<<<<<<< HEAD
-    set({ isLoadingSessions: true, sessionError: null })
-=======
     const state = get()
     
     // Prevent concurrent fetches
@@ -146,7 +136,6 @@
     }
     
     set({ isLoadingSessions: true, error: null })
->>>>>>> 7adc1263
     try {
       const response = await fetch('/api/chat-history/sessions', {
         headers: {
@@ -158,7 +147,6 @@
       
       if (response.ok) {
         const sessions = await response.json()
-<<<<<<< HEAD
         set({ sessions, isLoadingSessions: false, sessionError: null })
       } else {
         console.error('Failed to fetch sessions:', response.statusText)
@@ -166,7 +154,6 @@
           sessionError: 'Could not load chat sessions',
           isLoadingSessions: false 
         })
-=======
         set({ 
           sessions: Array.isArray(sessions) ? sessions : [],
           isLoadingSessions: false,
@@ -189,20 +176,16 @@
             error: 'Could not load chat history'
           })
         }
->>>>>>> 7adc1263
       }
     } catch (error) {
       console.error('Error fetching sessions:', error)
       set({ 
-<<<<<<< HEAD
         sessionError: 'Could not load chat sessions',
         isLoadingSessions: false 
-=======
         isLoadingSessions: false,
         error: error instanceof Error && error.name === 'AbortError' 
           ? 'Request timed out' 
           : 'Could not load chat history'
->>>>>>> 7adc1263
       })
     }
   },
@@ -493,7 +476,6 @@
   },
   
   selectSession: async (sessionId: string) => {
-<<<<<<< HEAD
     const currentState = get()
     const session = currentState.sessions.find(s => s.id === sessionId)
     const previousSessionId = currentState.currentSession?.id || null
@@ -523,7 +505,6 @@
             set({ messageError: 'Session isolation error - messages may be mixed' })
           }
         }
-=======
     const state = get()
     const session = state.sessions.find(s => s.id === sessionId)
     
@@ -576,7 +557,6 @@
       } catch (error) {
         clearTimeout(loadingTimeout)
         throw error
->>>>>>> 7adc1263
       }
       
     } catch (error) {
@@ -667,13 +647,10 @@
       return
     }
     
-<<<<<<< HEAD
     set({ isLoadingMessages: true, messageError: null })
-=======
     // Always set loading state to ensure UI updates
     set({ isLoadingMessages: true, error: null })
     
->>>>>>> 7adc1263
     try {
       const authHeaders = getAuthHeaders()
       console.log(`🔐 Auth headers for session fetch:`, authHeaders.Authorization ? 'Present' : 'Missing')
@@ -690,7 +667,6 @@
       
       if (response.ok) {
         const data: MessageHistoryResponse = await response.json()
-<<<<<<< HEAD
         const messages = data.messages || []
         
         // Only validate in development mode to reduce production overhead
@@ -707,7 +683,7 @@
             return
           }
         }
-=======
+
         console.log(`📊 Raw API response:`, { 
           messagesCount: data.messages?.length, 
           sessionTitle: data.session?.title,
@@ -722,12 +698,10 @@
         const sessionUpdate = data.session && state.currentSession?.id === data.session.id 
           ? { currentSession: data.session } 
           : {}
->>>>>>> 7adc1263
         
         set({ 
           messages,
           isLoadingMessages: false,
-<<<<<<< HEAD
           messageError: null
         })
         
@@ -746,7 +720,7 @@
       console.error('Error fetching messages:', error)
       set({ 
         messageError: 'Could not load chat history',
-=======
+
           error: null,
           ...sessionUpdate
         })
@@ -790,7 +764,6 @@
       set({ 
         error: isTimeout ? 'Request timed out' : 'Could not load chat history',
         messages: [],
->>>>>>> 7adc1263
         isLoadingMessages: false 
       })
     }
@@ -800,7 +773,6 @@
     set({ messages: [] })
   },
   
-<<<<<<< HEAD
   clearCurrentMessages: () => {
     set({ messages: [], messageError: null })
   },
@@ -820,7 +792,6 @@
   
   clearErrors: () => {
     set({ error: null, sessionError: null, messageError: null })
-=======
   clearCurrentChat: () => {
     set({ 
       messages: [],
@@ -856,7 +827,6 @@
     
     // Fetch messages
     await get().fetchSessionMessages(targetSessionId)
->>>>>>> 7adc1263
   },
   
   // UI actions
@@ -868,7 +838,6 @@
     set({ currentSession: session })
   },
   
-<<<<<<< HEAD
   // Session isolation validation
   validateSessionIsolation: () => {
     const state = get()
@@ -890,9 +859,8 @@
     }
     
     return validation
-=======
+
   setError: (error: string | null) => {
     set({ error })
->>>>>>> 7adc1263
   },
 }))