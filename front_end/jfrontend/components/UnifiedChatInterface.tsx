--- conflicted
+++ resolved
@@ -28,12 +28,7 @@
 import { Card } from "@/components/ui/card"
 import { Badge } from "@/components/ui/badge"
 import { useAIOrchestrator } from "./AIOrchestrator"
-<<<<<<< HEAD
 import { useAIInsights } from "@/hooks/useAIInsights"
-=======
-import ReactMarkdown from "react-markdown"
-import remarkGfm from "remark-gfm"
->>>>>>> 01abfbcb
 
 interface Message {
   role: "user" | "assistant"
